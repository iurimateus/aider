import json
import os
import subprocess
import sys
import tempfile
from collections import Counter, defaultdict

import networkx as nx
import tiktoken

from aider import prompts, utils

<<<<<<< HEAD
# Global cache for tags
TAGS_CACHE = {}
=======
# from aider.dump import dump
>>>>>>> 5d4fd15a


def to_tree(tags):
    tags = sorted(tags)

    output = ""
    last = [None] * len(tags[0])
    tab = "\t"
    for tag in tags:
        tag = list(tag)

        for i in range(len(last)):
            if last[i] != tag[i]:
                break

        num_common = i
        indent = tab * num_common
        rest = tag[num_common:]
        for item in rest:
            output += indent + item + "\n"
            indent += tab
        last = tag

    return output


def fname_to_components(fname, with_colon):
    path_components = fname.split(os.sep)
    res = [pc + os.sep for pc in path_components[:-1]]
    if with_colon:
        res.append(path_components[-1] + ":")
    else:
        res.append(path_components[-1])
    return res


class RepoMap:
    ctags_cmd = ["ctags", "--fields=+S", "--extras=-F", "--output-format=json"]
    TAGS_CACHE = None

    def __init__(self, use_ctags=None, root=None, main_model="gpt-4"):
        if not root:
            root = os.getcwd()
        self.root = root

        self.TAGS_CACHE = dict()

        if use_ctags is None:
            self.use_ctags = self.check_for_ctags()
        else:
            self.use_ctags = use_ctags

        self.tokenizer = tiktoken.encoding_for_model(main_model)

    def get_repo_map(self, chat_files, other_files):
        res = self.choose_files_listing(other_files)
        if not res:
            return

        files_listing, ctags_msg = res

        if chat_files:
            other = "other "
        else:
            other = ""

        repo_content = prompts.repo_content_prefix.format(
            other=other,
            ctags_msg=ctags_msg,
        )
        repo_content += files_listing

        return repo_content

    def choose_files_listing(self, other_files):
        # 1/4 of gpt-4's context window
        max_map_tokens = 2048

        if not other_files:
            return

        if self.use_ctags:
            files_listing = self.get_tags_map(other_files)
            if self.token_count(files_listing) < max_map_tokens:
                ctags_msg = " with selected ctags info"
                return files_listing, ctags_msg

        files_listing = self.get_simple_files_map(other_files)
        ctags_msg = ""
        if self.token_count(files_listing) < max_map_tokens:
            return files_listing, ctags_msg

    def get_simple_files_map(self, other_files):
        fnames = []
        for fname in other_files:
            fname = self.get_rel_fname(fname)
            fname = fname_to_components(fname, False)
            fnames.append(fname)

        return to_tree(fnames)

    def token_count(self, string):
        return len(self.tokenizer.encode(string))

    def get_rel_fname(self, fname):
        return os.path.relpath(fname, self.root)

    def get_tags_map(self, filenames):
        tags = []
        for filename in filenames:
            if filename.endswith(".md") or filename.endswith(".json"):
                tags.append(self.split_path(filename))
                continue
            tags += self.get_tags(filename)
        if not tags:
            return

        return to_tree(tags)

    def split_path(self, path):
        path = os.path.relpath(path, self.root)
        return [path + ":"]

    def run_ctags(self, filename):
        # Check if the file is in the cache and if the modification time has not changed
        file_mtime = os.path.getmtime(filename)
        cache_key = filename
<<<<<<< HEAD
        if cache_key in TAGS_CACHE and TAGS_CACHE[cache_key]["mtime"] == file_mtime:
            return TAGS_CACHE[cache_key]["data"]
=======
        if cache_key in self.TAGS_CACHE and self.TAGS_CACHE[cache_key]["mtime"] == file_mtime:
            return self.TAGS_CACHE[cache_key]["tags"]
>>>>>>> 5d4fd15a

        cmd = self.ctags_cmd + [filename]
        output = subprocess.check_output(cmd).decode("utf-8")
        output = output.splitlines()

        data = [json.loads(line) for line in output]

        # Update the cache
        TAGS_CACHE[cache_key] = {"mtime": file_mtime, "data": data}
        return data

    def get_tags(self, filename):
        data = self.run_ctags(filename)

        tags = []

        if not data:
            tags.append(self.split_path(filename))

        for tag in data:
            path = tag.get("path")
            scope = tag.get("scope")
            kind = tag.get("kind")
            name = tag.get("name")
            signature = tag.get("signature")

            last = name
            if signature:
                last += " " + signature

            res = self.split_path(path)
            if scope:
                res.append(scope)
            res += [kind, last]
            tags.append(res)

<<<<<<< HEAD
=======
        # Update the cache
        self.TAGS_CACHE[cache_key] = {"mtime": file_mtime, "tags": tags}
>>>>>>> 5d4fd15a
        return tags

    def check_for_ctags(self):
        try:
            with tempfile.TemporaryDirectory() as tempdir:
                hello_py = os.path.join(tempdir, "hello.py")
                with open(hello_py, "w") as f:
                    f.write("def hello():\n    print('Hello, world!')\n")
                self.get_tags(hello_py)
        except Exception:
            return False
        return True


def find_py_files(directory):
    if not os.path.isdir(directory):
        return [directory]

    py_files = []
    for root, dirs, files in os.walk(directory):
        for file in files:
            if file.endswith(".py"):
                py_files.append(os.path.join(root, file))
    return py_files


def call_map():
    import random

    import graphviz

    fnames = sys.argv[1:]

    """
    fnames = []
    for dname in sys.argv[1:]:
        fnames += find_py_files(dname)

    fnames = sorted(fnames)
    """

    rm = RepoMap()

    # res = rm.get_tags_map(fnames)
    # print(res)

    defines = defaultdict(set)
    references = defaultdict(list)

    root = os.path.commonpath(fnames)

    show_fnames = set()
    for fname in fnames:
        show_fname = os.path.relpath(fname, root)
        show_fnames.add(show_fname)

        data = rm.run_ctags(fname)

        for tag in data:
            ident = tag["name"]
            defines[ident].add(show_fname)
            # dump("def", fname, ident)

        idents = utils.get_name_identifiers(fname, uniq=False)
        for ident in idents:
            # dump("ref", fname, ident)
            references[ident].append(show_fname)

    idents = set(defines.keys()).intersection(set(references.keys()))

    dot = graphviz.Digraph(graph_attr={"ratio": ".5"})

    labels = defaultdict(list)
    edges = defaultdict(float)
    for ident in idents:
        defs = defines[ident]
        num_defs = len(defs)
        if num_defs > 3:
            continue

        for referencer, num_refs in Counter(references[ident]).items():
            for definer in defines[ident]:
                if referencer == definer:
                    continue
                # tuple(sorted([referencer, definer]))
                name = referencer, definer
                edges[name] += num_refs / num_defs
                labels[name].append((num_refs, ident))

    G = nx.DiGraph()

    for edge, weight in edges.items():
        refs, defs = edge
        G.add_edge(refs, defs, weight=weight)

    ranked = nx.pagerank(G, weight="weight")

    top_10_nodes = sorted(ranked, key=ranked.get, reverse=True)[:20]
    nodes_to_remove = [node for node in G.nodes if node not in top_10_nodes]
    G.remove_nodes_from(nodes_to_remove)

    """
    # drop low weight edges for plotting
    edges_to_remove = [
        (node1, node2) for node1, node2, data in G.edges(data=True) if data["weight"] < 1
    ]
    G.remove_edges_from(edges_to_remove)
    # Remove isolated nodes (nodes with no edges)
    G.remove_nodes_from(list(nx.isolates(G)))
    """

    max_rank = max(ranked.values())
    min_rank = min(ranked.values())
    for fname in G.nodes():
        fname = str(fname)
        rank = ranked[fname]
        size = (rank - min_rank) / (max_rank - min_rank)
        pen = max(10 * size, 1)
        size = 2 * size
        fontsize = max(10 * size, 14)
        dot.node(
            fname, penwidth=str(pen), width=str(size), height=str(size), fontsize=str(fontsize)
        )

    max_w = max(edges.values())
    for refs, defs, data in G.edges(data=True):
        weight = data["weight"]

        r = random.randint(0, 128)
        g = random.randint(0, 128)
        b = random.randint(0, 128)
        color = f"#{r:02x}{g:02x}{b:02x}80"
        weight = weight * 10 / max_w
        label = labels[(refs, defs)]
        label = sorted(label, reverse=True)
        label = " ".join(ident for cnt, ident in label[:5])
        dot.edge(refs, defs, penwidth=str(weight), color=color, label=label, fontcolor=color)

    top_rank = sorted([(rank, node) for (node, rank) in ranked.items()], reverse=True)
    # Print the PageRank of each node
    for rank, node in top_rank:
        print(f"{node} rank: {rank}")

    dot.render("tmp", format="pdf", view=True)


if __name__ == "__main__":
    call_map()
    # print(rm.get_tags_map(sys.argv[1:]))<|MERGE_RESOLUTION|>--- conflicted
+++ resolved
@@ -10,12 +10,7 @@
 
 from aider import prompts, utils
 
-<<<<<<< HEAD
-# Global cache for tags
-TAGS_CACHE = {}
-=======
 # from aider.dump import dump
->>>>>>> 5d4fd15a
 
 
 def to_tree(tags):
@@ -143,13 +138,8 @@
         # Check if the file is in the cache and if the modification time has not changed
         file_mtime = os.path.getmtime(filename)
         cache_key = filename
-<<<<<<< HEAD
-        if cache_key in TAGS_CACHE and TAGS_CACHE[cache_key]["mtime"] == file_mtime:
-            return TAGS_CACHE[cache_key]["data"]
-=======
         if cache_key in self.TAGS_CACHE and self.TAGS_CACHE[cache_key]["mtime"] == file_mtime:
-            return self.TAGS_CACHE[cache_key]["tags"]
->>>>>>> 5d4fd15a
+            return self.TAGS_CACHE[cache_key]["data"]
 
         cmd = self.ctags_cmd + [filename]
         output = subprocess.check_output(cmd).decode("utf-8")
@@ -158,7 +148,7 @@
         data = [json.loads(line) for line in output]
 
         # Update the cache
-        TAGS_CACHE[cache_key] = {"mtime": file_mtime, "data": data}
+        self.TAGS_CACHE[cache_key] = {"mtime": file_mtime, "data": data}
         return data
 
     def get_tags(self, filename):
@@ -186,11 +176,6 @@
             res += [kind, last]
             tags.append(res)
 
-<<<<<<< HEAD
-=======
-        # Update the cache
-        self.TAGS_CACHE[cache_key] = {"mtime": file_mtime, "tags": tags}
->>>>>>> 5d4fd15a
         return tags
 
     def check_for_ctags(self):
